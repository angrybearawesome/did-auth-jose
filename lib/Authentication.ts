import { DidDocument, DidResolver } from '@decentralized-identity/did-common-typescript';
import PrivateKey from './security/PrivateKey';
import CryptoSuite from './interfaces/CryptoSuite';
import Constants from './Constants';
import PublicKey from './security/PublicKey';
import CryptoFactory from './CryptoFactory';
import { RsaCryptoSuite } from './crypto/rsa/RsaCryptoSuite';
import JweToken from './security/JweToken';
import JwsToken from './security/JwsToken';
import uuid from 'uuid/v4';
import VerifiedRequest from './interfaces/VerifiedRequest';
import AuthenticationRequest from './interfaces/AuthenticationRequest';
import AuthenticationResponse from './interfaces/AuthenticationResponse';

/**
 * Named arguments to construct an Authentication object
 */
export interface AuthenticationOptions {
  /** A dictionary with the did document key id mapping to private keys */
  keys: {[name: string]: PrivateKey};
  /** DID Resolver used to retrieve public keys */
  resolver: DidResolver;
  /** Optional parameter to customize supported CryptoSuites */
  cryptoSuites?: CryptoSuite[];
  /** Optional parameter to change the amount of time a token is valid in minutes */
  tokenValidDurationInMinutes?: number;
}

/**
 * Class for decrypting and verifying, or signing and encrypting content in an End to End DID Authentication format
 */
export default class Authentication {

  /** DID Resolver used to retrieve public keys */
  private resolver: DidResolver;
  /** The amount of time a token is valid in minutes */
  private tokenValidDurationInMinutes: number;
  /** Private keys of the authentication owner */
  private keys: {[name: string]: PrivateKey};
  /** Factory for creating JWTs and public keys */
  private factory: CryptoFactory;

  /**
   * Authentication constructor
   * @param options Arguments to a constructor in a named object
   */
  constructor (options: AuthenticationOptions) {
    this.resolver = options.resolver;
    this.tokenValidDurationInMinutes = options.tokenValidDurationInMinutes || Constants.defaultTokenDurationInMinutes;
    this.keys = options.keys;
    this.factory = new CryptoFactory(options.cryptoSuites || [new RsaCryptoSuite()]);
  }

  /**
   * Signs the AuthenticationRequest with the private key of the Requester and returns the signed JWT.
   * @param request well-formed AuthenticationRequest object
   * @param responseDid DID of the requester.
   */
  public async signAuthenticationRequest (request: AuthenticationRequest): Promise<string> {
    if (request.response_type !== 'id_token' || request.scope !== 'openid') {
      throw new Error('Authentication Request not formed correctly');
    }
    const requesterDid = request.iss;
<<<<<<< HEAD
    const key: PrivateKey | undefined = this.getKey(requesterDid);
=======
    const key = this.getKey(requesterDid);
    key = this.getKey(requesterDid);
>>>>>>> 81b11f19
    if (!key) {
      throw new Error(`Could not find a key for ${requesterDid}`);
    }

    const token = new JwsToken(request, this.factory);
    return token.sign(key);
  }

  /**
   * Verifies signature on request and returns AuthenticationRequest.
   * @param request Authentiation Request as a buffer or string.
   */
  public async verifyAuthenticationRequest (request: Buffer | string): Promise<AuthenticationRequest> {
    let jwsToken: JwsToken;
    if (request instanceof Buffer) {
      jwsToken = new JwsToken(request.toString(), this.factory);
    } else {
      jwsToken = new JwsToken(request, this.factory);
    }
    const keyId = jwsToken.getHeader().kid;
    const keyDid = DidDocument.getDidFromKeyId(keyId);
    const content = await this.verifySignature(jwsToken);

    const verifiedRequest: AuthenticationRequest = JSON.parse(content);
    if (verifiedRequest.iss !== keyDid) {
      throw new Error('Signing DID does not match issuer');
    }
    return verifiedRequest;
  }

  /**
   * Given a challenge, forms a signed response using a given DID that expires at expiration, or a default expiration.
   * @param authRequest Challenge to respond to
   * @param responseDid The DID to respond with
   * @param claims Claims that the requester asked for
   * @param expiration optional expiration datetime of the response
   */
  public async formAuthenticationResponse (authRequest: AuthenticationRequest, responseDid: string, claims: any, expiration?: Date): Promise<string> {
    const key = this.getKey(responseDid);
    key = this.getKey(responseDid);
    if (!key) {
      throw new Error(`Could not find a key for ${responseDid}`);
    }

    const publicKey: PublicKey = key.getPublicKey();

    // milliseconds to seconds
    const milliseconds = 1000;
    if (!expiration) {
      const expirationTimeOffsetInMinutes = 5;
      expiration = new Date(Date.now() + milliseconds * 60 * expirationTimeOffsetInMinutes); // 5 minutes from now
    }
    const iat = Math.floor(Date.now() / milliseconds); // ms to seconds
    let response: AuthenticationResponse = {
      iss: 'https://self-issued.me',
      sub: responseDid,
      aud: authRequest.client_id,
      nonce: authRequest.nonce,
      exp: Math.floor(expiration.getTime() / milliseconds),
      iat,
      sub_jwk: publicKey,
      did: responseDid,
      state: authRequest.state
    };

    response = Object.assign(response, claims);

    const token = new JwsToken(response, this.factory);
    return token.sign(key, {
      iat: iat.toString(),
      exp: Math.floor(expiration.getTime() / milliseconds).toString()
    });
  }

  /**
   * Private method that gets the private key of the DID from the key mapping.
   * @param did the DID whose private key is used to sign JWT.
   * @returns private key of the DID.
   */
  private getKey (did: string): PrivateKey | undefined {
    let key: PrivateKey | undefined;
    for (const keyId in this.keys) {
      if (keyId.startsWith(did)) {
        key = this.keys[keyId];
        break;
      }
    }
    return key;
  }

  /**
   * helper method that verifies the signature on jws and returns the payload if signature is verified.
   * @param jwsToken signed jws token whose signature will be verified.
   * @returns the payload if jws signature is verified.
   */
  private async verifySignature (jwsToken: JwsToken): Promise<string> {
    const keyId = jwsToken.getHeader().kid;
    const keyDid = DidDocument.getDidFromKeyId(keyId);
    const results = await this.resolver.resolve(keyDid);
    const didPublicKey = results.didDocument.getPublicKey(keyId);
    if (!didPublicKey) {
      throw new Error('Could not find public key');
    }
    const publicKey = this.factory.constructPublicKey(didPublicKey);
    return jwsToken.verifySignature(publicKey);
  }

  /**
   * Verifies the signature on a AuthenticationResponse and returns a AuthenticationResponse object
   * @param authResponse AuthenticationResponse to verify as a string or buffer
   * @returns the authenticationResponse as a AuthenticationResponse Object
   */
  public async verifyAuthenticationResponse (authResponse: Buffer | string): Promise<AuthenticationResponse> {
    const clockSkew = 5 * 60 * 1000; // 5 minutes
    let jwsToken: JwsToken;
    if (authResponse instanceof Buffer) {
      jwsToken = new JwsToken(authResponse.toString(), this.factory);
    } else {
      jwsToken = new JwsToken(authResponse, this.factory);
    }
    const exp = jwsToken.getHeader().exp;
    if (exp) {
      if (exp * 1000 + clockSkew < Date.now()) {
        throw new Error('Response expired');
      }
    }
    const keyId = jwsToken.getHeader().kid;
    const keyDid = DidDocument.getDidFromKeyId(keyId);
    const content = await this.verifySignature(jwsToken);
    const response: AuthenticationResponse = JSON.parse(content);
    if (response.sub !== keyDid) {
      throw new Error('Signing DID does not match issuer');
    }
    return response;
  }

  /**
   * Given a JOSE Authenticated Request, will decrypt the request, resolve the requester's did, and validate the signature.
   * @param request The JOSE Authenticated Request to decrypt and validate
   * @param accessTokenCheck Check the validity of the access token
   * @returns The content of the request as a VerifiedRequest, or a response containing an access token
   */
  public async getVerifiedRequest (request: Buffer, accessTokenCheck: boolean = true): Promise<VerifiedRequest | Buffer> {
    // Load the key specified by 'kid' in the JWE header.
    const requestString = request.toString();
    const jweToken = this.factory.constructJwe(requestString);
    const localKey = this.getPrivateKeyForJwe(jweToken);
    const jwsString = await jweToken.decrypt(localKey);
    const jwsToken = this.factory.constructJws(jwsString);

    // getting metadata for the request
    const jwsHeader = jwsToken.getHeader();
    const requestKid = jwsHeader.kid;
    const requester = DidDocument.getDidFromKeyId(requestKid);
    const requesterKey = await this.getPublicKey(jwsToken);
    const nonce = this.getRequesterNonce(jwsToken);

    if (accessTokenCheck) {
      // verify access token
      const accessTokenString = jwsHeader['did-access-token'];
      if (!accessTokenString) {
        // no access token was given, this should be a seperate endpoint request
        return this.issueNewAccessToken(requester, nonce, localKey, requesterKey);
      }
      if (!await this.verifyJwt(localKey, accessTokenString, requester)) {
        throw new Error('Invalid access token');
      }
    }

    const plaintext = await jwsToken.verifySignature(requesterKey);

    return {
      localKeyId: localKey.kid,
      requesterPublicKey: requesterKey,
      nonce,
      request: plaintext
    };
  }

  /**
   * Given the verified request, uses the same keys and metadata to sign and encrypt the response
   * @param request The original JOSE Verified Request request
   * @param response The plaintext response to be signed and encrypted
   * @returns An encrypted and signed form of the response
   */
  public async getAuthenticatedResponse (
    request: VerifiedRequest,
    response: string): Promise<Buffer> {

    const localkey = this.keys[request.localKeyId];
    if (!localkey) {
      throw new Error('Unable to find encryption key used');
    }

    return this.signThenEncryptInternal(request.nonce, localkey, request.requesterPublicKey, response);
  }

  /**
   * Creates an encrypted and authenticated JOSE request
   * @param content the content of the request
   * @param privateKey the private key to sign with
   * @param recipient the DID the request is indended for
   * @param accessToken an access token to be used with the other party
   */
  public async getAuthenticatedRequest (
    content: string,
    privateKey: PrivateKey,
    recipient: string,
    accessToken?: string
  ): Promise<Buffer> {

    const requesterNonce = uuid();

    const result = await this.resolver.resolve(recipient);
    const document: DidDocument = result.didDocument;

    if (!document.publicKey) {
      throw new Error(`Could not find public keys for ${recipient}`);
    }

    // perhaps a more intellegent key choosing algorithm could be implemented here
    const documentKey = document.publicKey[0];

    const publicKey = this.factory.constructPublicKey(documentKey);

    return this.signThenEncryptInternal(requesterNonce, privateKey, publicKey, content, accessToken);
  }

  /**
   * Given a JWE, retrieves the PrivateKey to be used for decryption
   * @param jweToken The JWE to inspect
   * @returns The PrivateKey corresponding to the JWE's encryption
   */
  private getPrivateKeyForJwe (jweToken: JweToken): PrivateKey {
    const keyId = jweToken.getHeader().kid;
    const key = this.keys[keyId];
    if (!key) {
      throw new Error(`Unable to decrypt request; encryption key '${keyId}' not found`);
    }
    return key;
  }

  /**
   * Retrieves the PublicKey used to sign a JWS
   * @param request the JWE string
   * @returns The PublicKey the JWS used for signing
   */
  private async getPublicKey (jwsToken: JwsToken): Promise<PublicKey> {
    const jwsHeader = jwsToken.getHeader();
    const requestKid = jwsHeader.kid;
    const requester = DidDocument.getDidFromKeyId(requestKid);

    // get the Public Key
    const result = await this.resolver.resolve(requester);
    const document: DidDocument = result.didDocument;
    const documentKey = document.getPublicKey(requestKid);
    if (!documentKey) {
      throw new Error(`Unable to verify request; signature key ${requestKid} not found`);
    }
    return this.factory.constructPublicKey(documentKey);
  }

  /**
   * Retrieves the nonce from the JWS
   * @param jwsToken The JWS containing the nonce
   * @returns The nonce
   */
  private getRequesterNonce (jwsToken: JwsToken): string {
    return jwsToken.getHeader()['did-requester-nonce'];
  }

  /**
   * Forms a JWS using the local private key and content, then wraps in JWE using the requesterKey and nonce.
   * @param nonce Nonce to be included in the response
   * @param localKey PrivateKey in which to sign the response
   * @param requesterkey PublicKey in which to encrypt the response
   * @param content The content to be signed and encrypted
   * @returns An encrypted and signed form of the content
   */
  private async signThenEncryptInternal (
    nonce: string,
    localKey: PrivateKey,
    requesterkey: PublicKey,
    content: string,
    accesstoken?: string
  ): Promise<Buffer> {
    const jwsHeaderParameters: any = { 'did-requester-nonce': nonce };
    if (accesstoken) {
      jwsHeaderParameters['did-access-token'] = accesstoken;
    }

    const jwsToken = this.factory.constructJws(content);
    const jwsCompactString = await jwsToken.sign(localKey, jwsHeaderParameters);

    const jweToken = this.factory.constructJwe(jwsCompactString);

    return jweToken.encrypt(requesterkey);
  }

  /**
   * Creates a new access token and wrap it in a JWE/JWS pair.
   * @param subjectDid the DID this access token is issue to
   * @param nonce the nonce used in the original request
   * @param issuerKey the key used in the original request
   * @param requesterKey the requesters key to encrypt the response with
   * @returns A new access token
   */
  private async issueNewAccessToken (subjectDid: string, nonce: string, issuerKey: PrivateKey, requesterKey: PublicKey)
    : Promise<Buffer> {
    // Create a new access token.
    const accessToken = await this.createAccessToken(subjectDid, issuerKey, this.tokenValidDurationInMinutes);

    // Sign then encrypt the new access token.
    return this.signThenEncryptInternal(nonce, issuerKey, requesterKey, accessToken);
  }

  /**
   * Creates an access token for the subjectDid using the privateKey for the validDurationInMinutes
   * @param subjectDid The did this access token is issued to
   * @param privateKey The private key used to generate this access token
   * @param validDurationInMinutes The duration this token is valid for, in minutes
   * @returns Signed JWT in compact serialized format.
   */
  private async createAccessToken (subjectDid: string, privateKey: PrivateKey, validDurationInMinutes: number): Promise<string> {
    return this.factory.constructJws({
      sub: subjectDid,
      iat: new Date(Date.now()),
      exp: new Date(Date.now() + validDurationInMinutes * 60 * 1000)
    }).sign(privateKey);
  }

  /**
   * Verifies:
   * 1. JWT signature.
   * 2. Token's subject matches the given requeter DID.
   * 3. Token is not expired.
   *
   * @param publicKey Public key used to verify the given JWT in JWK JSON object format.
   * @param signedJwtString The signed-JWT string.
   * @param expectedRequesterDid Expected requester ID in the 'sub' field of the JWT payload.
   * @returns true if token passes all validation, false otherwise.
   */
  private async verifyJwt (publicKey: PublicKey, signedJwtString: string, expectedRequesterDid: string): Promise<boolean> {
    if (!publicKey || !signedJwtString || !expectedRequesterDid) {
      return false;
    }

    try {
      const jwsToken = this.factory.constructJws(signedJwtString);

      const verifiedData = await jwsToken.verifySignature(publicKey);

      // Verify that the token was issued to the same person making the current request.
      const token = JSON.parse(verifiedData);
      if (token.sub !== expectedRequesterDid) {
        return false;
      }

      // Verify that the token is not expired.
      const now = new Date(Date.now());
      const expiry = new Date(token.exp);
      if (now > expiry) {
        return false;
      }

      return true;
    } catch {
      return false;
    }
  }
}
<|MERGE_RESOLUTION|>--- conflicted
+++ resolved
@@ -1,440 +1,434 @@
-import { DidDocument, DidResolver } from '@decentralized-identity/did-common-typescript';
-import PrivateKey from './security/PrivateKey';
-import CryptoSuite from './interfaces/CryptoSuite';
-import Constants from './Constants';
-import PublicKey from './security/PublicKey';
-import CryptoFactory from './CryptoFactory';
-import { RsaCryptoSuite } from './crypto/rsa/RsaCryptoSuite';
-import JweToken from './security/JweToken';
-import JwsToken from './security/JwsToken';
-import uuid from 'uuid/v4';
-import VerifiedRequest from './interfaces/VerifiedRequest';
-import AuthenticationRequest from './interfaces/AuthenticationRequest';
-import AuthenticationResponse from './interfaces/AuthenticationResponse';
-
-/**
- * Named arguments to construct an Authentication object
- */
-export interface AuthenticationOptions {
-  /** A dictionary with the did document key id mapping to private keys */
-  keys: {[name: string]: PrivateKey};
-  /** DID Resolver used to retrieve public keys */
-  resolver: DidResolver;
-  /** Optional parameter to customize supported CryptoSuites */
-  cryptoSuites?: CryptoSuite[];
-  /** Optional parameter to change the amount of time a token is valid in minutes */
-  tokenValidDurationInMinutes?: number;
-}
-
-/**
- * Class for decrypting and verifying, or signing and encrypting content in an End to End DID Authentication format
- */
-export default class Authentication {
-
-  /** DID Resolver used to retrieve public keys */
-  private resolver: DidResolver;
-  /** The amount of time a token is valid in minutes */
-  private tokenValidDurationInMinutes: number;
-  /** Private keys of the authentication owner */
-  private keys: {[name: string]: PrivateKey};
-  /** Factory for creating JWTs and public keys */
-  private factory: CryptoFactory;
-
-  /**
-   * Authentication constructor
-   * @param options Arguments to a constructor in a named object
-   */
-  constructor (options: AuthenticationOptions) {
-    this.resolver = options.resolver;
-    this.tokenValidDurationInMinutes = options.tokenValidDurationInMinutes || Constants.defaultTokenDurationInMinutes;
-    this.keys = options.keys;
-    this.factory = new CryptoFactory(options.cryptoSuites || [new RsaCryptoSuite()]);
-  }
-
-  /**
-   * Signs the AuthenticationRequest with the private key of the Requester and returns the signed JWT.
-   * @param request well-formed AuthenticationRequest object
-   * @param responseDid DID of the requester.
-   */
-  public async signAuthenticationRequest (request: AuthenticationRequest): Promise<string> {
-    if (request.response_type !== 'id_token' || request.scope !== 'openid') {
-      throw new Error('Authentication Request not formed correctly');
-    }
-    const requesterDid = request.iss;
-<<<<<<< HEAD
-    const key: PrivateKey | undefined = this.getKey(requesterDid);
-=======
-    const key = this.getKey(requesterDid);
-    key = this.getKey(requesterDid);
->>>>>>> 81b11f19
-    if (!key) {
-      throw new Error(`Could not find a key for ${requesterDid}`);
-    }
-
-    const token = new JwsToken(request, this.factory);
-    return token.sign(key);
-  }
-
-  /**
-   * Verifies signature on request and returns AuthenticationRequest.
-   * @param request Authentiation Request as a buffer or string.
-   */
-  public async verifyAuthenticationRequest (request: Buffer | string): Promise<AuthenticationRequest> {
-    let jwsToken: JwsToken;
-    if (request instanceof Buffer) {
-      jwsToken = new JwsToken(request.toString(), this.factory);
-    } else {
-      jwsToken = new JwsToken(request, this.factory);
-    }
-    const keyId = jwsToken.getHeader().kid;
-    const keyDid = DidDocument.getDidFromKeyId(keyId);
-    const content = await this.verifySignature(jwsToken);
-
-    const verifiedRequest: AuthenticationRequest = JSON.parse(content);
-    if (verifiedRequest.iss !== keyDid) {
-      throw new Error('Signing DID does not match issuer');
-    }
-    return verifiedRequest;
-  }
-
-  /**
-   * Given a challenge, forms a signed response using a given DID that expires at expiration, or a default expiration.
-   * @param authRequest Challenge to respond to
-   * @param responseDid The DID to respond with
-   * @param claims Claims that the requester asked for
-   * @param expiration optional expiration datetime of the response
-   */
-  public async formAuthenticationResponse (authRequest: AuthenticationRequest, responseDid: string, claims: any, expiration?: Date): Promise<string> {
-    const key = this.getKey(responseDid);
-    key = this.getKey(responseDid);
-    if (!key) {
-      throw new Error(`Could not find a key for ${responseDid}`);
-    }
-
-    const publicKey: PublicKey = key.getPublicKey();
-
-    // milliseconds to seconds
-    const milliseconds = 1000;
-    if (!expiration) {
-      const expirationTimeOffsetInMinutes = 5;
-      expiration = new Date(Date.now() + milliseconds * 60 * expirationTimeOffsetInMinutes); // 5 minutes from now
-    }
-    const iat = Math.floor(Date.now() / milliseconds); // ms to seconds
-    let response: AuthenticationResponse = {
-      iss: 'https://self-issued.me',
-      sub: responseDid,
-      aud: authRequest.client_id,
-      nonce: authRequest.nonce,
-      exp: Math.floor(expiration.getTime() / milliseconds),
-      iat,
-      sub_jwk: publicKey,
-      did: responseDid,
-      state: authRequest.state
-    };
-
-    response = Object.assign(response, claims);
-
-    const token = new JwsToken(response, this.factory);
-    return token.sign(key, {
-      iat: iat.toString(),
-      exp: Math.floor(expiration.getTime() / milliseconds).toString()
-    });
-  }
-
-  /**
-   * Private method that gets the private key of the DID from the key mapping.
-   * @param did the DID whose private key is used to sign JWT.
-   * @returns private key of the DID.
-   */
-  private getKey (did: string): PrivateKey | undefined {
-    let key: PrivateKey | undefined;
-    for (const keyId in this.keys) {
-      if (keyId.startsWith(did)) {
-        key = this.keys[keyId];
-        break;
-      }
-    }
-    return key;
-  }
-
-  /**
-   * helper method that verifies the signature on jws and returns the payload if signature is verified.
-   * @param jwsToken signed jws token whose signature will be verified.
-   * @returns the payload if jws signature is verified.
-   */
-  private async verifySignature (jwsToken: JwsToken): Promise<string> {
-    const keyId = jwsToken.getHeader().kid;
-    const keyDid = DidDocument.getDidFromKeyId(keyId);
-    const results = await this.resolver.resolve(keyDid);
-    const didPublicKey = results.didDocument.getPublicKey(keyId);
-    if (!didPublicKey) {
-      throw new Error('Could not find public key');
-    }
-    const publicKey = this.factory.constructPublicKey(didPublicKey);
-    return jwsToken.verifySignature(publicKey);
-  }
-
-  /**
-   * Verifies the signature on a AuthenticationResponse and returns a AuthenticationResponse object
-   * @param authResponse AuthenticationResponse to verify as a string or buffer
-   * @returns the authenticationResponse as a AuthenticationResponse Object
-   */
-  public async verifyAuthenticationResponse (authResponse: Buffer | string): Promise<AuthenticationResponse> {
-    const clockSkew = 5 * 60 * 1000; // 5 minutes
-    let jwsToken: JwsToken;
-    if (authResponse instanceof Buffer) {
-      jwsToken = new JwsToken(authResponse.toString(), this.factory);
-    } else {
-      jwsToken = new JwsToken(authResponse, this.factory);
-    }
-    const exp = jwsToken.getHeader().exp;
-    if (exp) {
-      if (exp * 1000 + clockSkew < Date.now()) {
-        throw new Error('Response expired');
-      }
-    }
-    const keyId = jwsToken.getHeader().kid;
-    const keyDid = DidDocument.getDidFromKeyId(keyId);
-    const content = await this.verifySignature(jwsToken);
-    const response: AuthenticationResponse = JSON.parse(content);
-    if (response.sub !== keyDid) {
-      throw new Error('Signing DID does not match issuer');
-    }
-    return response;
-  }
-
-  /**
-   * Given a JOSE Authenticated Request, will decrypt the request, resolve the requester's did, and validate the signature.
-   * @param request The JOSE Authenticated Request to decrypt and validate
-   * @param accessTokenCheck Check the validity of the access token
-   * @returns The content of the request as a VerifiedRequest, or a response containing an access token
-   */
-  public async getVerifiedRequest (request: Buffer, accessTokenCheck: boolean = true): Promise<VerifiedRequest | Buffer> {
-    // Load the key specified by 'kid' in the JWE header.
-    const requestString = request.toString();
-    const jweToken = this.factory.constructJwe(requestString);
-    const localKey = this.getPrivateKeyForJwe(jweToken);
-    const jwsString = await jweToken.decrypt(localKey);
-    const jwsToken = this.factory.constructJws(jwsString);
-
-    // getting metadata for the request
-    const jwsHeader = jwsToken.getHeader();
-    const requestKid = jwsHeader.kid;
-    const requester = DidDocument.getDidFromKeyId(requestKid);
-    const requesterKey = await this.getPublicKey(jwsToken);
-    const nonce = this.getRequesterNonce(jwsToken);
-
-    if (accessTokenCheck) {
-      // verify access token
-      const accessTokenString = jwsHeader['did-access-token'];
-      if (!accessTokenString) {
-        // no access token was given, this should be a seperate endpoint request
-        return this.issueNewAccessToken(requester, nonce, localKey, requesterKey);
-      }
-      if (!await this.verifyJwt(localKey, accessTokenString, requester)) {
-        throw new Error('Invalid access token');
-      }
-    }
-
-    const plaintext = await jwsToken.verifySignature(requesterKey);
-
-    return {
-      localKeyId: localKey.kid,
-      requesterPublicKey: requesterKey,
-      nonce,
-      request: plaintext
-    };
-  }
-
-  /**
-   * Given the verified request, uses the same keys and metadata to sign and encrypt the response
-   * @param request The original JOSE Verified Request request
-   * @param response The plaintext response to be signed and encrypted
-   * @returns An encrypted and signed form of the response
-   */
-  public async getAuthenticatedResponse (
-    request: VerifiedRequest,
-    response: string): Promise<Buffer> {
-
-    const localkey = this.keys[request.localKeyId];
-    if (!localkey) {
-      throw new Error('Unable to find encryption key used');
-    }
-
-    return this.signThenEncryptInternal(request.nonce, localkey, request.requesterPublicKey, response);
-  }
-
-  /**
-   * Creates an encrypted and authenticated JOSE request
-   * @param content the content of the request
-   * @param privateKey the private key to sign with
-   * @param recipient the DID the request is indended for
-   * @param accessToken an access token to be used with the other party
-   */
-  public async getAuthenticatedRequest (
-    content: string,
-    privateKey: PrivateKey,
-    recipient: string,
-    accessToken?: string
-  ): Promise<Buffer> {
-
-    const requesterNonce = uuid();
-
-    const result = await this.resolver.resolve(recipient);
-    const document: DidDocument = result.didDocument;
-
-    if (!document.publicKey) {
-      throw new Error(`Could not find public keys for ${recipient}`);
-    }
-
-    // perhaps a more intellegent key choosing algorithm could be implemented here
-    const documentKey = document.publicKey[0];
-
-    const publicKey = this.factory.constructPublicKey(documentKey);
-
-    return this.signThenEncryptInternal(requesterNonce, privateKey, publicKey, content, accessToken);
-  }
-
-  /**
-   * Given a JWE, retrieves the PrivateKey to be used for decryption
-   * @param jweToken The JWE to inspect
-   * @returns The PrivateKey corresponding to the JWE's encryption
-   */
-  private getPrivateKeyForJwe (jweToken: JweToken): PrivateKey {
-    const keyId = jweToken.getHeader().kid;
-    const key = this.keys[keyId];
-    if (!key) {
-      throw new Error(`Unable to decrypt request; encryption key '${keyId}' not found`);
-    }
-    return key;
-  }
-
-  /**
-   * Retrieves the PublicKey used to sign a JWS
-   * @param request the JWE string
-   * @returns The PublicKey the JWS used for signing
-   */
-  private async getPublicKey (jwsToken: JwsToken): Promise<PublicKey> {
-    const jwsHeader = jwsToken.getHeader();
-    const requestKid = jwsHeader.kid;
-    const requester = DidDocument.getDidFromKeyId(requestKid);
-
-    // get the Public Key
-    const result = await this.resolver.resolve(requester);
-    const document: DidDocument = result.didDocument;
-    const documentKey = document.getPublicKey(requestKid);
-    if (!documentKey) {
-      throw new Error(`Unable to verify request; signature key ${requestKid} not found`);
-    }
-    return this.factory.constructPublicKey(documentKey);
-  }
-
-  /**
-   * Retrieves the nonce from the JWS
-   * @param jwsToken The JWS containing the nonce
-   * @returns The nonce
-   */
-  private getRequesterNonce (jwsToken: JwsToken): string {
-    return jwsToken.getHeader()['did-requester-nonce'];
-  }
-
-  /**
-   * Forms a JWS using the local private key and content, then wraps in JWE using the requesterKey and nonce.
-   * @param nonce Nonce to be included in the response
-   * @param localKey PrivateKey in which to sign the response
-   * @param requesterkey PublicKey in which to encrypt the response
-   * @param content The content to be signed and encrypted
-   * @returns An encrypted and signed form of the content
-   */
-  private async signThenEncryptInternal (
-    nonce: string,
-    localKey: PrivateKey,
-    requesterkey: PublicKey,
-    content: string,
-    accesstoken?: string
-  ): Promise<Buffer> {
-    const jwsHeaderParameters: any = { 'did-requester-nonce': nonce };
-    if (accesstoken) {
-      jwsHeaderParameters['did-access-token'] = accesstoken;
-    }
-
-    const jwsToken = this.factory.constructJws(content);
-    const jwsCompactString = await jwsToken.sign(localKey, jwsHeaderParameters);
-
-    const jweToken = this.factory.constructJwe(jwsCompactString);
-
-    return jweToken.encrypt(requesterkey);
-  }
-
-  /**
-   * Creates a new access token and wrap it in a JWE/JWS pair.
-   * @param subjectDid the DID this access token is issue to
-   * @param nonce the nonce used in the original request
-   * @param issuerKey the key used in the original request
-   * @param requesterKey the requesters key to encrypt the response with
-   * @returns A new access token
-   */
-  private async issueNewAccessToken (subjectDid: string, nonce: string, issuerKey: PrivateKey, requesterKey: PublicKey)
-    : Promise<Buffer> {
-    // Create a new access token.
-    const accessToken = await this.createAccessToken(subjectDid, issuerKey, this.tokenValidDurationInMinutes);
-
-    // Sign then encrypt the new access token.
-    return this.signThenEncryptInternal(nonce, issuerKey, requesterKey, accessToken);
-  }
-
-  /**
-   * Creates an access token for the subjectDid using the privateKey for the validDurationInMinutes
-   * @param subjectDid The did this access token is issued to
-   * @param privateKey The private key used to generate this access token
-   * @param validDurationInMinutes The duration this token is valid for, in minutes
-   * @returns Signed JWT in compact serialized format.
-   */
-  private async createAccessToken (subjectDid: string, privateKey: PrivateKey, validDurationInMinutes: number): Promise<string> {
-    return this.factory.constructJws({
-      sub: subjectDid,
-      iat: new Date(Date.now()),
-      exp: new Date(Date.now() + validDurationInMinutes * 60 * 1000)
-    }).sign(privateKey);
-  }
-
-  /**
-   * Verifies:
-   * 1. JWT signature.
-   * 2. Token's subject matches the given requeter DID.
-   * 3. Token is not expired.
-   *
-   * @param publicKey Public key used to verify the given JWT in JWK JSON object format.
-   * @param signedJwtString The signed-JWT string.
-   * @param expectedRequesterDid Expected requester ID in the 'sub' field of the JWT payload.
-   * @returns true if token passes all validation, false otherwise.
-   */
-  private async verifyJwt (publicKey: PublicKey, signedJwtString: string, expectedRequesterDid: string): Promise<boolean> {
-    if (!publicKey || !signedJwtString || !expectedRequesterDid) {
-      return false;
-    }
-
-    try {
-      const jwsToken = this.factory.constructJws(signedJwtString);
-
-      const verifiedData = await jwsToken.verifySignature(publicKey);
-
-      // Verify that the token was issued to the same person making the current request.
-      const token = JSON.parse(verifiedData);
-      if (token.sub !== expectedRequesterDid) {
-        return false;
-      }
-
-      // Verify that the token is not expired.
-      const now = new Date(Date.now());
-      const expiry = new Date(token.exp);
-      if (now > expiry) {
-        return false;
-      }
-
-      return true;
-    } catch {
-      return false;
-    }
-  }
-}
+import { DidDocument, DidResolver } from '@decentralized-identity/did-common-typescript';
+import PrivateKey from './security/PrivateKey';
+import CryptoSuite from './interfaces/CryptoSuite';
+import Constants from './Constants';
+import PublicKey from './security/PublicKey';
+import CryptoFactory from './CryptoFactory';
+import { RsaCryptoSuite } from './crypto/rsa/RsaCryptoSuite';
+import JweToken from './security/JweToken';
+import JwsToken from './security/JwsToken';
+import uuid from 'uuid/v4';
+import VerifiedRequest from './interfaces/VerifiedRequest';
+import AuthenticationRequest from './interfaces/AuthenticationRequest';
+import AuthenticationResponse from './interfaces/AuthenticationResponse';
+
+/**
+ * Named arguments to construct an Authentication object
+ */
+export interface AuthenticationOptions {
+  /** A dictionary with the did document key id mapping to private keys */
+  keys: {[name: string]: PrivateKey};
+  /** DID Resolver used to retrieve public keys */
+  resolver: DidResolver;
+  /** Optional parameter to customize supported CryptoSuites */
+  cryptoSuites?: CryptoSuite[];
+  /** Optional parameter to change the amount of time a token is valid in minutes */
+  tokenValidDurationInMinutes?: number;
+}
+
+/**
+ * Class for decrypting and verifying, or signing and encrypting content in an End to End DID Authentication format
+ */
+export default class Authentication {
+
+  /** DID Resolver used to retrieve public keys */
+  private resolver: DidResolver;
+  /** The amount of time a token is valid in minutes */
+  private tokenValidDurationInMinutes: number;
+  /** Private keys of the authentication owner */
+  private keys: {[name: string]: PrivateKey};
+  /** Factory for creating JWTs and public keys */
+  private factory: CryptoFactory;
+
+  /**
+   * Authentication constructor
+   * @param options Arguments to a constructor in a named object
+   */
+  constructor (options: AuthenticationOptions) {
+    this.resolver = options.resolver;
+    this.tokenValidDurationInMinutes = options.tokenValidDurationInMinutes || Constants.defaultTokenDurationInMinutes;
+    this.keys = options.keys;
+    this.factory = new CryptoFactory(options.cryptoSuites || [new RsaCryptoSuite()]);
+  }
+
+  /**
+   * Signs the AuthenticationRequest with the private key of the Requester and returns the signed JWT.
+   * @param request well-formed AuthenticationRequest object
+   * @param responseDid DID of the requester.
+   */
+  public async signAuthenticationRequest (request: AuthenticationRequest): Promise<string> {
+    if (request.response_type !== 'id_token' || request.scope !== 'openid') {
+      throw new Error('Authentication Request not formed correctly');
+    }
+    const requesterDid = request.iss;
+    const key: PrivateKey | undefined = this.getKey(requesterDid);
+    if (!key) {
+      throw new Error(`Could not find a key for ${requesterDid}`);
+    }
+
+    const token = new JwsToken(request, this.factory);
+    return token.sign(key);
+  }
+
+  /**
+   * Verifies signature on request and returns AuthenticationRequest.
+   * @param request Authentiation Request as a buffer or string.
+   */
+  public async verifyAuthenticationRequest (request: Buffer | string): Promise<AuthenticationRequest> {
+    let jwsToken: JwsToken;
+    if (request instanceof Buffer) {
+      jwsToken = new JwsToken(request.toString(), this.factory);
+    } else {
+      jwsToken = new JwsToken(request, this.factory);
+    }
+    const keyId = jwsToken.getHeader().kid;
+    const keyDid = DidDocument.getDidFromKeyId(keyId);
+    const content = await this.verifySignature(jwsToken);
+
+    const verifiedRequest: AuthenticationRequest = JSON.parse(content);
+    if (verifiedRequest.iss !== keyDid) {
+      throw new Error('Signing DID does not match issuer');
+    }
+    return verifiedRequest;
+  }
+
+  /**
+   * Given a challenge, forms a signed response using a given DID that expires at expiration, or a default expiration.
+   * @param authRequest Challenge to respond to
+   * @param responseDid The DID to respond with
+   * @param claims Claims that the requester asked for
+   * @param expiration optional expiration datetime of the response
+   */
+  public async formAuthenticationResponse (authRequest: AuthenticationRequest, responseDid: string, claims: any, expiration?: Date): Promise<string> {
+    const key: PrivateKey | undefined = this.getKey(responseDid);
+    if (!key) {
+      throw new Error(`Could not find a key for ${responseDid}`);
+    }
+
+    const publicKey: PublicKey = key.getPublicKey();
+
+    // milliseconds to seconds
+    const milliseconds = 1000;
+    if (!expiration) {
+      const expirationTimeOffsetInMinutes = 5;
+      expiration = new Date(Date.now() + milliseconds * 60 * expirationTimeOffsetInMinutes); // 5 minutes from now
+    }
+    const iat = Math.floor(Date.now() / milliseconds); // ms to seconds
+    let response: AuthenticationResponse = {
+      iss: 'https://self-issued.me',
+      sub: responseDid,
+      aud: authRequest.client_id,
+      nonce: authRequest.nonce,
+      exp: Math.floor(expiration.getTime() / milliseconds),
+      iat,
+      sub_jwk: publicKey,
+      did: responseDid,
+      state: authRequest.state
+    };
+
+    response = Object.assign(response, claims);
+
+    const token = new JwsToken(response, this.factory);
+    return token.sign(key, {
+      iat: iat.toString(),
+      exp: Math.floor(expiration.getTime() / milliseconds).toString()
+    });
+  }
+
+  /**
+   * Private method that gets the private key of the DID from the key mapping.
+   * @param did the DID whose private key is used to sign JWT.
+   * @returns private key of the DID.
+   */
+  private getKey (did: string): PrivateKey | undefined {
+    let key: PrivateKey | undefined;
+    for (const keyId in this.keys) {
+      if (keyId.startsWith(did)) {
+        key = this.keys[keyId];
+        break;
+      }
+    }
+    return key;
+  }
+
+  /**
+   * helper method that verifies the signature on jws and returns the payload if signature is verified.
+   * @param jwsToken signed jws token whose signature will be verified.
+   * @returns the payload if jws signature is verified.
+   */
+  private async verifySignature (jwsToken: JwsToken): Promise<string> {
+    const keyId = jwsToken.getHeader().kid;
+    const keyDid = DidDocument.getDidFromKeyId(keyId);
+    const results = await this.resolver.resolve(keyDid);
+    const didPublicKey = results.didDocument.getPublicKey(keyId);
+    if (!didPublicKey) {
+      throw new Error('Could not find public key');
+    }
+    const publicKey = this.factory.constructPublicKey(didPublicKey);
+    return jwsToken.verifySignature(publicKey);
+  }
+
+  /**
+   * Verifies the signature on a AuthenticationResponse and returns a AuthenticationResponse object
+   * @param authResponse AuthenticationResponse to verify as a string or buffer
+   * @returns the authenticationResponse as a AuthenticationResponse Object
+   */
+  public async verifyAuthenticationResponse (authResponse: Buffer | string): Promise<AuthenticationResponse> {
+    const clockSkew = 5 * 60 * 1000; // 5 minutes
+    let jwsToken: JwsToken;
+    if (authResponse instanceof Buffer) {
+      jwsToken = new JwsToken(authResponse.toString(), this.factory);
+    } else {
+      jwsToken = new JwsToken(authResponse, this.factory);
+    }
+    const exp = jwsToken.getHeader().exp;
+    if (exp) {
+      if (exp * 1000 + clockSkew < Date.now()) {
+        throw new Error('Response expired');
+      }
+    }
+    const keyId = jwsToken.getHeader().kid;
+    const keyDid = DidDocument.getDidFromKeyId(keyId);
+    const content = await this.verifySignature(jwsToken);
+    const response: AuthenticationResponse = JSON.parse(content);
+    if (response.sub !== keyDid) {
+      throw new Error('Signing DID does not match issuer');
+    }
+    return response;
+  }
+
+  /**
+   * Given a JOSE Authenticated Request, will decrypt the request, resolve the requester's did, and validate the signature.
+   * @param request The JOSE Authenticated Request to decrypt and validate
+   * @param accessTokenCheck Check the validity of the access token
+   * @returns The content of the request as a VerifiedRequest, or a response containing an access token
+   */
+  public async getVerifiedRequest (request: Buffer, accessTokenCheck: boolean = true): Promise<VerifiedRequest | Buffer> {
+    // Load the key specified by 'kid' in the JWE header.
+    const requestString = request.toString();
+    const jweToken = this.factory.constructJwe(requestString);
+    const localKey = this.getPrivateKeyForJwe(jweToken);
+    const jwsString = await jweToken.decrypt(localKey);
+    const jwsToken = this.factory.constructJws(jwsString);
+
+    // getting metadata for the request
+    const jwsHeader = jwsToken.getHeader();
+    const requestKid = jwsHeader.kid;
+    const requester = DidDocument.getDidFromKeyId(requestKid);
+    const requesterKey = await this.getPublicKey(jwsToken);
+    const nonce = this.getRequesterNonce(jwsToken);
+
+    if (accessTokenCheck) {
+      // verify access token
+      const accessTokenString = jwsHeader['did-access-token'];
+      if (!accessTokenString) {
+        // no access token was given, this should be a seperate endpoint request
+        return this.issueNewAccessToken(requester, nonce, localKey, requesterKey);
+      }
+      if (!await this.verifyJwt(localKey, accessTokenString, requester)) {
+        throw new Error('Invalid access token');
+      }
+    }
+
+    const plaintext = await jwsToken.verifySignature(requesterKey);
+
+    return {
+      localKeyId: localKey.kid,
+      requesterPublicKey: requesterKey,
+      nonce,
+      request: plaintext
+    };
+  }
+
+  /**
+   * Given the verified request, uses the same keys and metadata to sign and encrypt the response
+   * @param request The original JOSE Verified Request request
+   * @param response The plaintext response to be signed and encrypted
+   * @returns An encrypted and signed form of the response
+   */
+  public async getAuthenticatedResponse (
+    request: VerifiedRequest,
+    response: string): Promise<Buffer> {
+
+    const localkey = this.keys[request.localKeyId];
+    if (!localkey) {
+      throw new Error('Unable to find encryption key used');
+    }
+
+    return this.signThenEncryptInternal(request.nonce, localkey, request.requesterPublicKey, response);
+  }
+
+  /**
+   * Creates an encrypted and authenticated JOSE request
+   * @param content the content of the request
+   * @param privateKey the private key to sign with
+   * @param recipient the DID the request is indended for
+   * @param accessToken an access token to be used with the other party
+   */
+  public async getAuthenticatedRequest (
+    content: string,
+    privateKey: PrivateKey,
+    recipient: string,
+    accessToken?: string
+  ): Promise<Buffer> {
+
+    const requesterNonce = uuid();
+
+    const result = await this.resolver.resolve(recipient);
+    const document: DidDocument = result.didDocument;
+
+    if (!document.publicKey) {
+      throw new Error(`Could not find public keys for ${recipient}`);
+    }
+
+    // perhaps a more intellegent key choosing algorithm could be implemented here
+    const documentKey = document.publicKey[0];
+
+    const publicKey = this.factory.constructPublicKey(documentKey);
+
+    return this.signThenEncryptInternal(requesterNonce, privateKey, publicKey, content, accessToken);
+  }
+
+  /**
+   * Given a JWE, retrieves the PrivateKey to be used for decryption
+   * @param jweToken The JWE to inspect
+   * @returns The PrivateKey corresponding to the JWE's encryption
+   */
+  private getPrivateKeyForJwe (jweToken: JweToken): PrivateKey {
+    const keyId = jweToken.getHeader().kid;
+    const key = this.keys[keyId];
+    if (!key) {
+      throw new Error(`Unable to decrypt request; encryption key '${keyId}' not found`);
+    }
+    return key;
+  }
+
+  /**
+   * Retrieves the PublicKey used to sign a JWS
+   * @param request the JWE string
+   * @returns The PublicKey the JWS used for signing
+   */
+  private async getPublicKey (jwsToken: JwsToken): Promise<PublicKey> {
+    const jwsHeader = jwsToken.getHeader();
+    const requestKid = jwsHeader.kid;
+    const requester = DidDocument.getDidFromKeyId(requestKid);
+
+    // get the Public Key
+    const result = await this.resolver.resolve(requester);
+    const document: DidDocument = result.didDocument;
+    const documentKey = document.getPublicKey(requestKid);
+    if (!documentKey) {
+      throw new Error(`Unable to verify request; signature key ${requestKid} not found`);
+    }
+    return this.factory.constructPublicKey(documentKey);
+  }
+
+  /**
+   * Retrieves the nonce from the JWS
+   * @param jwsToken The JWS containing the nonce
+   * @returns The nonce
+   */
+  private getRequesterNonce (jwsToken: JwsToken): string {
+    return jwsToken.getHeader()['did-requester-nonce'];
+  }
+
+  /**
+   * Forms a JWS using the local private key and content, then wraps in JWE using the requesterKey and nonce.
+   * @param nonce Nonce to be included in the response
+   * @param localKey PrivateKey in which to sign the response
+   * @param requesterkey PublicKey in which to encrypt the response
+   * @param content The content to be signed and encrypted
+   * @returns An encrypted and signed form of the content
+   */
+  private async signThenEncryptInternal (
+    nonce: string,
+    localKey: PrivateKey,
+    requesterkey: PublicKey,
+    content: string,
+    accesstoken?: string
+  ): Promise<Buffer> {
+    const jwsHeaderParameters: any = { 'did-requester-nonce': nonce };
+    if (accesstoken) {
+      jwsHeaderParameters['did-access-token'] = accesstoken;
+    }
+
+    const jwsToken = this.factory.constructJws(content);
+    const jwsCompactString = await jwsToken.sign(localKey, jwsHeaderParameters);
+
+    const jweToken = this.factory.constructJwe(jwsCompactString);
+
+    return jweToken.encrypt(requesterkey);
+  }
+
+  /**
+   * Creates a new access token and wrap it in a JWE/JWS pair.
+   * @param subjectDid the DID this access token is issue to
+   * @param nonce the nonce used in the original request
+   * @param issuerKey the key used in the original request
+   * @param requesterKey the requesters key to encrypt the response with
+   * @returns A new access token
+   */
+  private async issueNewAccessToken (subjectDid: string, nonce: string, issuerKey: PrivateKey, requesterKey: PublicKey)
+    : Promise<Buffer> {
+    // Create a new access token.
+    const accessToken = await this.createAccessToken(subjectDid, issuerKey, this.tokenValidDurationInMinutes);
+
+    // Sign then encrypt the new access token.
+    return this.signThenEncryptInternal(nonce, issuerKey, requesterKey, accessToken);
+  }
+
+  /**
+   * Creates an access token for the subjectDid using the privateKey for the validDurationInMinutes
+   * @param subjectDid The did this access token is issued to
+   * @param privateKey The private key used to generate this access token
+   * @param validDurationInMinutes The duration this token is valid for, in minutes
+   * @returns Signed JWT in compact serialized format.
+   */
+  private async createAccessToken (subjectDid: string, privateKey: PrivateKey, validDurationInMinutes: number): Promise<string> {
+    return this.factory.constructJws({
+      sub: subjectDid,
+      iat: new Date(Date.now()),
+      exp: new Date(Date.now() + validDurationInMinutes * 60 * 1000)
+    }).sign(privateKey);
+  }
+
+  /**
+   * Verifies:
+   * 1. JWT signature.
+   * 2. Token's subject matches the given requeter DID.
+   * 3. Token is not expired.
+   *
+   * @param publicKey Public key used to verify the given JWT in JWK JSON object format.
+   * @param signedJwtString The signed-JWT string.
+   * @param expectedRequesterDid Expected requester ID in the 'sub' field of the JWT payload.
+   * @returns true if token passes all validation, false otherwise.
+   */
+  private async verifyJwt (publicKey: PublicKey, signedJwtString: string, expectedRequesterDid: string): Promise<boolean> {
+    if (!publicKey || !signedJwtString || !expectedRequesterDid) {
+      return false;
+    }
+
+    try {
+      const jwsToken = this.factory.constructJws(signedJwtString);
+
+      const verifiedData = await jwsToken.verifySignature(publicKey);
+
+      // Verify that the token was issued to the same person making the current request.
+      const token = JSON.parse(verifiedData);
+      if (token.sub !== expectedRequesterDid) {
+        return false;
+      }
+
+      // Verify that the token is not expired.
+      const now = new Date(Date.now());
+      const expiry = new Date(token.exp);
+      if (now > expiry) {
+        return false;
+      }
+
+      return true;
+    } catch {
+      return false;
+    }
+  }
+}